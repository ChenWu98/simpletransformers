--- conflicted
+++ resolved
@@ -141,40 +141,7 @@
                 "B-LOC",
                 "I-LOC",
             ]
-<<<<<<< HEAD
         self.num_labels = len(self.args.labels_list)
-=======
-        self.num_labels = len(self.labels)
-
-        self.args = {}
-        self.args = {"classification_report": False}
-        self.args.update(global_args)
-
-        saved_model_args = self._load_model_args(model_name)
-        if saved_model_args:
-            self.args.update(saved_model_args)
-
-        if args:
-            self.args.update(args)
-
-        if not use_cuda:
-            self.args["fp16"] = False
-
-        if args:
-            self.args.update(args)
-
-        MODEL_CLASSES = {
-            "auto": (AutoConfig, AutoTokenizer, AutoModelForTokenClassification),
-            "bert": (BertConfig, BertForTokenClassification, BertTokenizer),
-            "camembert": (CamembertConfig, CamembertForTokenClassification, CamembertTokenizer),
-            "distilbert": (DistilBertConfig, DistilBertForTokenClassification, DistilBertTokenizer),
-            "electra": (ElectraConfig, ElectraForTokenClassification, ElectraTokenizer),
-            "longformer": (LongformerConfig, LongformerForTokenClassification, LongformerTokenizer),
-            "mobilebert": (MobileBertConfig, MobileBertForTokenClassification, MobileBertTokenizer),
-            "roberta": (RobertaConfig, RobertaForTokenClassification, RobertaTokenizer),
-            "xlmroberta": (XLMRobertaConfig, XLMRobertaForTokenClassification, XLMRobertaTokenizer),
-        }
->>>>>>> 0293739b
 
         config_class, model_class, tokenizer_class = MODEL_CLASSES[model_type]
         if self.num_labels:
