--- conflicted
+++ resolved
@@ -284,11 +284,6 @@
             if (
                 word_tokens
             ):  # avoid non printable character like '\u200e' which are tokenized as a void token ''
-<<<<<<< HEAD
-                label_ids.extend(
-                    [label_map[label]] + [pad_token_label_id] * (len(word_tokens) - 1)
-                )
-=======
                 tokens.extend(word_tokens)
             else:
                 word_tokens = tokenizer.tokenize(tokenizer.unk_token)
@@ -296,7 +291,6 @@
             label_ids.extend(
                 [label_map[label]] + [pad_token_label_id] * (len(word_tokens) - 1)
             )
->>>>>>> c3808c32
 
     # Account for [CLS] and [SEP] with "- 2" and with "- 3" for RoBERTa.
     special_tokens_count = 3 if sep_token_extra else 2
