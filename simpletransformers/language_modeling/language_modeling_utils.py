--- conflicted
+++ resolved
@@ -15,112 +15,6 @@
 logger = logging.getLogger(__name__)
 
 
-<<<<<<< HEAD
-=======
-class TextDataset(Dataset):
-    def __init__(self, tokenizer: PreTrainedTokenizer, args, file_path: str, mode, block_size=512):
-        assert os.path.isfile(file_path)
-
-        block_size = block_size - (tokenizer.max_len - tokenizer.max_len_single_sentence)
-
-        directory, filename = os.path.split(file_path)
-        cached_features_file = os.path.join(
-            args.cache_dir, args.model_type + "_cached_lm_" + str(block_size) + "_" + filename
-        )
-
-        if os.path.exists(cached_features_file) and (
-            (not args.reprocess_input_data and not args.no_cache)
-            or (mode == "dev" and args.use_cached_eval_features and not args.no_cache)
-        ):
-            logger.info(" Loading features from cached file %s", cached_features_file)
-            with open(cached_features_file, "rb") as handle:
-                self.examples = pickle.load(handle)
-        else:
-            logger.info(" Creating features from dataset file at %s", args.cache_dir)
-
-            self.examples = []
-            with open(file_path, encoding="utf-8") as f:
-                text = f.read()
-
-            # tokenizer = ByteLevelBPETokenizer(
-            #     "outputs/vocab.json",
-            #     "outputs/merges.txt",
-            # )
-            # tokenizer._tokenizer.post_processor = BertProcessing(
-            #     ("</s>", tokenizer.token_to_id("</s>")),
-            #     ("<s>", tokenizer.token_to_id("<s>")),
-            # )
-
-            # logger.info(" Encoding")
-            # tokenized_text = tokenizer.encode(text).ids
-            # logger.info(" Encoded")
-            # self.examples = [tokenized_text[i : i + block_size] for i in tqdm(range(0, len(tokenized_text) - block_size + 1, block_size))] # noqa
-
-            tokenized_text = tokenizer.convert_tokens_to_ids(tokenizer.tokenize(text))
-            tokenized_text_split = [
-                tokenized_text[i : i + block_size]
-                for i in tqdm(range(0, len(tokenized_text) - block_size + 1, block_size))
-            ]
-
-            with Pool(args.process_count) as p:
-                self.examples = list(
-                    tqdm(
-                        p.imap(
-                            tokenizer.build_inputs_with_special_tokens,
-                            tokenized_text_split,
-                            chunksize=args.multiprocessing_chunksize,
-                        ),
-                        total=len(tokenized_text_split),
-                        # disable=silent,
-                    )
-                )
-
-            # for i in range(0, len(tokenized_text) - block_size + 1, block_size):  # Truncate in block of block_size
-            #     self.examples.append(tokenizer.build_inputs_with_special_tokens(tokenized_text[i : i + block_size]))
-            # Note that we are loosing the last truncated example here for the sake of simplicity (no padding)
-            # If your dataset is small, first you should loook for a bigger one :-) and second you
-            # can change this behavior by adding (model specific) padding.
-
-            logger.info(" Saving features into cached file %s", cached_features_file)
-            with open(cached_features_file, "wb") as handle:
-                pickle.dump(self.examples, handle, protocol=pickle.HIGHEST_PROTOCOL)
-
-    def __len__(self):
-        return len(self.examples)
-
-    def __getitem__(self, item):
-        return torch.tensor(self.examples[item], dtype=torch.long)
-
-
-class LineByLineTextDataset(Dataset):
-    def __init__(self, tokenizer: PreTrainedTokenizer, args, file_path: str, block_size=512):
-        assert os.path.isfile(file_path)
-        # Here, we do not cache the features, operating under the assumption
-        # that we will soon use fast multithreaded tokenizers from the
-        # `tokenizers` repo everywhere =)
-        logger.info(" Creating features from dataset file at %s", file_path)
-
-        with open(file_path, encoding="utf-8") as f:
-            lines = [line for line in f.read().splitlines() if (len(line) > 0 and not line.isspace())]
-
-        tokenizer = ByteLevelBPETokenizer(f"{args.tokenizer_name}/vocab.json", f"{args.tokenizer_name}/merges.txt",)
-        tokenizer._tokenizer.post_processor = BertProcessing(
-            ("</s>", tokenizer.token_to_id("</s>")), ("<s>", tokenizer.token_to_id("<s>")),
-        )
-
-        tokenizer.enable_truncation(max_length=block_size)
-        self.examples = [t.ids for t in tokenizer.encode_batch(lines)]
-
-        # self.examples = tokenizer.batch_encode_plus(lines, add_special_tokens=True, max_length=block_size)["input_ids"] # noqa
-
-    def __len__(self):
-        return len(self.examples)
-
-    def __getitem__(self, i):
-        return torch.tensor(self.examples[i], dtype=torch.long)
-
-
->>>>>>> 23582567
 def encode(data):
     tokenizer, line = data
     return tokenizer.encode(line)
