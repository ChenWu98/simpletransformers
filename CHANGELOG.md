# Changelog
All notable changes to this project will be documented in this file.

The format is based on [Keep a Changelog](https://keepachangelog.com/en/1.0.0/),
and this project adheres to [Semantic Versioning](https://semver.org/spec/v2.0.0.html).

<<<<<<< HEAD
## UNRELEASED

- Removed blank string answer in Question Answering predictions

## [0.45.2] - 2020-07-19
=======
## [0.46.5] - 2020-08-05

### Changed

- Python version requirement changed back to 3.6 for Colab support.
- Miscellaneous bug fixes in 0.46.3 and 0.46.4

## [0.46.2] - 2020-08-01

### Fixed

- Fixed unreachable condition in Electra language modeling.

## [0.46.1] - 2020-08-01

### Fixed

- Bug in ConvAI models where cache_dir was not being created.

## [0.46.0] - 2020-08-01

### Changed

- Uses PyTorch native AMP instead of Apex. [@strawberrypie](https://github.com/strawberrypie)

## [0.45.5] - 2020-07-29

### Fixed

- Bug fixed in loading classiication models with a `labels_map` where labels are ints.

## [0.45.4] - 2020-07-28

### Fixed

- Bug fixed in lazy loading classification tasks where `lazy_text_column=0` caused an error.

## [0.45.2] - 2020-07-25
>>>>>>> d405b4ab

### Added

- Added `dataloader_num_workers` to `ModelArgs` for specifying the number of processes to be used with a Pytorch dataloader.

### Changed

- Bumped required `transformers` version to 3.0.2

## [0.45.0] - 2020-07-19

### Added

- Added Text Representation Generation (`RepresentationModel`). [@pablonm3](https://github.com/pablonm3)

## [0.44.0] - 2020-07-05

### Added

- Lazy loading support added for `QuestionAnsweringModel`.

## [0.43.6] - 2020-07-05

### Fixed

- Bug fixed in `Seq2Seq` tasks.
- Bug fixed in `NERModel` where the classification report was missing in checkpoints.
- Bug fixed in ELECTRA.
- Bug fixed in `Seq2Seq` generic encoder-decoder model.
- Bug fixed in `Seq2Seq` tasks.
- Bug fixed in regression prediction.
- Bug fixed in loading multiclass classification models when `num_labels` aren't specified.

## [0.43.0] - 2020-07-05

### Added

- Added support for custom parameter groups.

### Fixed

- ELECTRA pretraining no longer replaces 10% of masked inputs with random tokens. [@dev-sngwn](https://github.com/dev-sngwn)

## [0.42.0] - 2020-07-05

### Added

- Added better support for Chinese text in Language Modeling. [@taranais](https://github.com/taranais)
- Added `mobilebert` for classification, NER, QA, and Seq2Seq. [@flozi00](https://github.com/flozi00)

### Fixed

- Fixed incorrect logic when using `early_stopping_metric_minimize`. [@djstrong](https://github.com/djstrong)
- Fixed issue with cache directory being created even when `no_cache` is set. [@henninglebbaeus](https://github.com/henninglebbaeus)

### Changed

- Running loss is now shown next to the tqdm bar (with the tqdm bar description)
- Removed tokenizers and transformers version pins (added earlier to avoid compatibility issues)

## [0.41.2] - 2020-07-03

### Fixed

- Fixed bugs with args not being passed correctly to wandb in the following models:
  - `MultiModalClassificationModel`
  - `ConvAIModel`
  - `Seq2SeqModel`
  - `T5Model`
- Fixed bugs in `Seq2SeqModel` and `T5Model` when not using `use_multiprocessed_decoding`.

### Changed

- Set `use_multiprocessed_decoding=False` as default for Seq2Seq models to avoid a bug.

## [0.41.1] - 2020-07-02

### Fixed

- Fixed bug where the returned value from `MultiModalClassificationModel.evaluate_model()` was incorrect.

## [0.41.0] - 2020-07-02

### Added

- NER lazy loading support added [@Pradhy729](https://github.com/Pradhy729)

### Changed

- Added `lazy_loading` attibute to `ClassificationArgs` which now controls whether lazy loading is used.
- Replaced `lazy_loading_header_row` attribute in `ClassificationArgs` with `lazy_loading_start_line`.
- Unnecessary Docs spacing removed [@bryant1410](https://github.com/bryant1410)
- Set required tokenizer version to 0.7 until breaking changes are resolved.

## [0.40.2] - 2020-06-25

### Fixed

- Fixed bug in Multi-Modal classification when using `evaluate_during_training`.

## [0.40.1] - 2020-06-25

### Added

- Added `interact_single()` method to `ConvAIModel`. This accepts a message and conversation history (and an optional personality). [@Amit80007](https://github.com/Amit80007)

### Fixed

- Fixed bug in multi modal classification [@tekkon](https://github.com/tekkkon)

### Changed

- Cleaned `language_modeling_utils.py`. [@Pradhy729](https://github.com/Pradhy729)

## [0.40.0] - 2020-06-23

### Added

 - All Simple Transformers models can now be used with W&B sweeps.
 - `eval_model()` now logs to wandb in the following models (can be turned off with `wandb_log=False`)
   - `ClassificationModel`
   - `NERModel`
 - Model args can now be specified through the relevant dataclass. (E.g. `ClassificationArgs`, `T5Args`, etc.)
 - All model args are now saved and loaded automatically with Simple Transformers models.
 - Multiprocessed decoding support added to Seq2Seq models
 - Custom label support for Classification tasks (except multilabel).
 - NER labels can be given as `NERArgs.labels_list` (persists through args saving)

### Changed

- Changed `NERModel.eval_model()` to return usable model_outputs
- Improved `tqdm` descriptions in progress bars
- ConvAIModel arg `no_sample` renamed to `do_sample` for consistency

## [0.34.4] - 2020-06-17

### Added

- Added `num_return_sequences`, `top_k`, and `top_p` args for `Seq2SeqModel`.

### Fixed

- Fixed bug potential bug when using `sliding_window`. [@BjarkePedersen](https://github.com/BjarkePedersen)

### Changed

- Cleaned `language_modeling_utils`. [@Pradhy729](https://github.com/Pradhy729)

## [0.34.3] - 2020-06-13

### Fixed

- Fixed bug in question answering when *not* using multiprocessing for feature conversion.

## [0.34.2] - 2020-06-13

### Fixed

- Fixed bug in sentence-pair task feature conversion.

## [0.34.1] - 2020-06-12

### Fixed

- Fixed bug in multi-modal classification due to compatibility issues with breaking changes in transformers==2.11.0.

## [0.34.0] - 2020-06-09

### Added

- Added distributed training support for language model training. [@cahya-wirawan](https://github.com/cahya-wirawan)
- Added multiprocessed decoding support for T5 models.

## [0.33.2] - 2020-06-08

### Fixed

- Fixed bug in adding prefix space. Included longformer in list of models where prefix spaces are added. [@guy-mor](https://github.com/guy-mor)

## [0.33.1] - 2020-06-08

### Changed

- Changed the tokenization logic of RoBERTa (and other models using GPT-2 tokenizer) so that a prefix space will be added to input sentences.

## [0.33.0] - 2020-06-08

### Added

- Added Longformer model support for;
  - Classification
  - NER
  - Seq2Seq
tasks. [@flozi00](https://github.com/flozi00)

## [0.32.3] - 2020-06-04

### Fixed

- Fixed compatibility issues with breaking changes in transformers==2.11.0. [@fcggamou](https://github.com/fcggamou)

## [0.32.1] - 2020-06-01

### Fixed

- Fixed bug when using `output_hidden_states` with `ClassificationModel`. [@jpotniec](https://github.com/jpotoniec)

## [0.32.0] - 2020-06-01

### Added

- Added Lazy Loading support for classification tasks (except multi-label). ([Docs](https://simpletransformers.ai/docs/classification-specifics/#lazy-loading-data))

## [0.31.0] - 2020-05-30

### Added

- Added Longformer model support for Language Modeling.

## [0.30.0] - 2020-05-27

### Added

- Added XLM-RoBERTa support for question answering tasks.
- Added `save_optimizer_and_scheduler` (default 1) to `global_args` which controls whether optimizer and scheduler is saved along with the model. Disabling significantly reduces the disk space used by saved models.

### Fixed

- Bug in XLM tokenizer when preprocessing QA datasets.
- `QuestionAnsweringModel.predict(n_best_size=n)` now correctly returns `n` answers per question (along with `n` probabilities).

## BREAKING CHANGE

- `QuestionAnsweringModel.predict()` now returns two lists (a list of dicts with question ids mapped to answers and a list of dicts with question ids mapped to the answer probabilities).

## [0.29.0] - 2020-05-24

### Fixed

- Fixed issues with training ELECTRA language models from scratch. [@aced125](https://github.com/aced125) [@Laksh1997](https://github.com/Laksh1997)
- Fixed bug in save_discriminator() method.

### Changed

- The parallel process count is now limited to 61 by default on Windows systems. [@leungi](https://github.com/leungi)

## [0.28.10] - 2020-05-23

### Added

- Added more generation/decoding parameters for T5 models.

### Fixed

- Fixed bug with cached features not being used with T5 models.

## [0.28.9] - 2020-05-19

### Fixed

- Fixed bug where final model was not being saved automatically.

## [0.28.8] - 2020-05-19

### Fixed

- Fixed bug where some models were not using `multiprocessing_chunksize` argument.

## [0.28.7] - 2020-05-19

### Fixed

- Fixed bug in NERModel.predict() method when `split_on_space=False`. [@alexysdussier](https://github.com/alexysdussier)

## [0.28.6] - 2020-05-19

### Added

- Added multiprocessing support for Question Answering tasks for substantial performance boost where CPU-bound tasks (E.g. prediction especially with long contexts)
- Added `multiprocessing_chunksize` (default 500) to `global_args` for finer control over chunking. Usually, the optimal value will be (roughly) `number of examples / process count`.

## [0.28.5] - 2020-05-18

### Added

- Added `no_save` option to `global_args`. Setting this to `True` will prevent models from being saved to disk.
- Added minimal training script for `Seq2Seq` models in the examples directory.

## [0.28.4] - 2020-05-15

### Fixed

- Fixed potential bugs in loading weights when fine-tuning an ELECTRA language model. Fine-Tuning an ELECTRA language model now requires both `model_name` and `model_type` to be set to `electra`.

## [0.28.3] - 2020-05-15

### Changed

- Updated `Seq2SeqModel` to use `MarianTokenizer` with MarianMT models. [@flozi00](https://github.com/flozi00)

## [0.28.2] - 2020-05-14

### Fixed

- Bug fix for generic Seq2SeqModel

## [0.28.1] - 2020-05-14

### Fixed

- Bug when training language models from scratch


## [0.28.0] - 2020-05-11

### Added

- Sequence-to-Sequence task support added. This includes the following models:
  - BART
  - Marian
  - Generic Encoder-Decoder
- The `args` dict of a task-specific Simple Transformers model is now saved along with the model. When loading the model, these values will be read and used.
Any new `args` passed into the model initialization will override the loaded values.

## [0.27.3] - 2020-05-10

### Added

- Support for `AutoModel` in NER, QA, and LanguageModeling. [@flozi00](https://github.com/flozi00)

### Fixed

- Now predict function from NER_Model returns a value model_outputs that contains:
  A Python list of lists with dicts containing each word mapped to its list with raw model output. [@flaviussn](https://github.com/flaviussn)

### Changed

- Pillow import is now optional. It only needs to be installed if MultiModal models are used.

## [0.27.2] - 2020-05-08

### Fixed

- Fixed T5 lm_labels not being masked properly

### Changed

- Torchvision import is now optional. It only needs to be installed if MultiModal models are used.

## [0.27.1] - 2020-05-05

### Fixed

- Fixed issue with custom evaluation metrics not being handled correctly in `MultiLabelClassificationModel`. [@galtay](https://github.com/galtay)

## [0.27.0] - 2020-05-05

### Added

- Added support for T5 Model.
- Added `do_sample` arg to language generation.
- `NERModel.predict()` now accepts a `split_on_space` optional argument. If set to `False`, `to_predict` must be a a list of lists, with the inner list being a list of strings consisting of the split sequences. The outer list is the list of sequences to predict on.

### Changed

- `eval_df` argument in `NERModel.train_model()` renamed to `eval_data` to better reflect the input format. Added Deprecation Warning.


## [0.26.1] - 2020-04-27

### Fixed

- Specifying `verbose=False` in `LanguageGenerationModel.generate()` method now correctly silences logger output.


## [0.26.0] - 2020-04-25

### Added

- Added Electra model support for sequence classification (binary, multiclass, multilabel)
- Added Electra model support for question answering
- Added Roberta model support for question answering

### Changed

- Reduced logger messages during question answering evaluation

## [0.25.0] - 2020-04-24

### Added

- Added support for Language Generation tasks.

## [0.24.9] - 2020-04-22

### Added

- Added support for custom metrics with `QuestionAnsweringModel`.

### Fixed

- Fixed issue with passing proxies to ConvAI models. [@Pradhy729](https://github.com/Pradhy729)

## [0.24.8] - 2020-04-13

### Fixed

- Fixed incorrect indexes when extracting hidden layer outputs and embedding outputs with `ClassificationModel.predict()` method.

## [0.24.7] - 2020-04-13

### Added

- Added option to get hidden layer outputs and embedding outputs with `ClassificationModel.predict()` method.
  - Setting `config: {"output_hidden_states": True}` will automatically return all embedding outputs and hidden layer outputs.

### Changed

- `global_args` now has a `config` dictionary which can be used to override default values in the confg class.
  - This can be used with ClassificationModel, MultiLabelClassificationModel, NERModel, QuestionAnsweringModel, and LanguageModelingModel

## [0.24.6] - 2020-04-12

### Added

- Added support for ELECTRA based NER models.

## [0.24.5] - 2020-04-11

### Fixed

- Fixed bug in `LanguageModelingModel` when loading from a training checkpoint.

## [0.24.4] - 2020-04-10

### Fixed

- Fixed bug in `LanguageModelingModel` initialization with a trained tokenizer.

### Added

- Added support for passing proxy information with ConvAI model.

## [0.24.3] - 2020-04-10

### Fixed

- Fixed potential bug in NERModel `predict()` method when using custom labels.
- Fixed typo in the NERModel description in the readme.

## [0.24.2] - 2020-04-09

### Fixed

- Fixed issues with `vocab_size` not being set properly in ELECTRA models.

## [0.24.1] - 2020-04-09

### Fixed

- Fixed bugs in minimal examples for language modeling.

### Changed

- Added `vocab_size` back to default `args` dict for clarity. (`vocab_size` is `None` by default)
- Changed error message when training a new tokenizer with incorrect parameters for clarity.

## [0.24.0] - 2020-04-09

### Added

- Added ELECTRA pretraining support.
- Added better support for configuring model architectures when training language models from scratch.
  - Any options which should be overriden from the default config can now be specified in the `args` dict. (`config` key)

### Changed

- Default entry for `vocab_size` removed from `args` for `LanguageModelingModel` as it differs for different model types.
  - `vocab_size` must now be specified whenever a new tokenizer is to be trained.

### Fixed

- Fixed bugs when training BERT (with word piece tokenization) language models from scratch.
- Fixed incorrect special tokens being used with BERT models when training a new tokenizer.
- Fixed potential bugs with BERT tokenizer training.

## [0.23.3] - 2020-04-05

### Fixed

- Fixed bug in `QuestionAnsweringModel` where the `save_model()` method wasn't being called properly.
- Fixed bug in calculating global step when resuming training.

## [0.23.2] - 2020-04-02

### Fixed

- Prevent padding tokens being added when using `openai-gpt` and `gpt2` models for language modeling.

## [0.23.1] - 2020-03-30

### Fixed

- Fixed bug in binary classification evaluation when data only contains one label.
- Fixed typo in readme.

### Changed

- Cache dir is no longer created when `no_cache` is used.

## [0.23.0] - 2020-03-30

### Added

- Added support for training custom tokenizers.
- Added improved support for training language models from scratch.
- Added improved support for resuming training in classification, NER, and QnA tasks.

## [0.22.1] - 2020-03-19

### Added

- Added support for XLMRoberta for multi-label tasks.

## [0.22.0] - 2020-03-14

### Added

- Added support for language model training (from scratch or fine-tuning).
- Added option to choose which metric should be used for early stopping.

### Changed

- Switched to using the logging module over print for everything except running loss. (QuestionAnsweringModel - [@travis-harper](https://github.com/travis-harper))
- Replaced more concatenated string paths with `os.path.join()` when creating `training_progress_scores.csv`.

## [0.21.5] - 2020-03-12

### Changed

- Replaced concatenated string paths with `os.path.join()` when creating `training_progress_scores.csv`. [@sarthakTUM](https://github.com/sarthakTUM)

## [0.21.4] - 2020-03-12

### Fixed

- Fixed issue with cached eval features being used even when using `predict()` in `ClassificationModel` and `NERModel`.

## [0.21.3] - 2020-03-03

### Added

- Added classification report for NER for per-tag scores. [@seo-95](https://github.com/seo-95)

## [0.21.2] - 2020-03-01

### Fixed

- Fixed bug with empty answers in `QuestionAnsweringModel`. @jacky18008

## [0.21.1] - 2020-02-29

### Fixed

- Fixed bug in ConvAIModel where `reprocess_input_data` and `use_cached_eval_features` args were ignored.

## [0.21.0] - 2020-02-29

### Added

- Added support for training Conversational AI models.
- Added `cuda_device` parameter to MultiLabelClassificationModel.

### Fixed

- Fixed bug in MultiModalClassificationModel when `num_labels` is not given.

## [0.20.3] - 2020-02-22

### Changed

- `reprocess_input_data` changed to `True` by default.
- `use_cached_eval_features` changed to `False` by default.

## [0.20.2] - 2020-02-22

### Fixed

- Fixed issue with early stopping not working with Question Answering.

## [0.20.1] - 2020-02-22

### Fixed

- Fixed issue with `predict()` function using cached features.

## [0.20.0] - 2020-02-21

### Added

- Added support for Multi Modal Classification tasks.

### Fixed

- Fixed missing variable `wandb_available` in Multilabel Classification.

## [0.19.9] - 2020-02-18

### Fixed

- Fixed missing variable `wandb_available` in Multilabel Classification.

## [0.19.8] - 2020-02-14

### Fixed

- Fixed missing variable `wandb_available` in Multilabel Classification.

## [0.19.7] - 2020-02-11

### Changed

- Removed `wandb` as a dependency. Installing `wandb` in now optional.

## [0.19.6] - 2020-02-11

### Added

- Added support for multilabel classification with FlauBERT.@adrienrenaud

## [0.19.5] - 2020-02-11

### Added

- Added support for FlauBERT with classification tasks (except multi-label).@adrienrenaud

## [0.19.4] - 2020-02-04

### Fixed

- Fixed error that occured when `args` is not given when creating a Model.

## [0.19.3] - 2020-02-03

### Added

- Added `manual_seed` to `global_args` . Can be used when training needs to be reproducible.

## [0.19.2] - 2020-01-31

### Added

- Added early stopping support for NER and Question Answering tasks.

### Fixed

- Fixed issue with nested file paths not being created.
- `wandb_kwargs` not being used with NER and Question Answering.

## [0.19.1] - 2020-01-27

### Fixed

- Fixed issue with evaluation at the end of epochs not being considered for best model.

## [0.19.0] - 2020-01-26

### Added

- Added early stopping support for Classification tasks.
    - Set `use_early_stopping` to `True` to enable.
- The best model will now be saved to `{output_dir}/best_model/` when `evaluate_during_training` is used.
- Added `evaluate_during_training_verbose` to args dict to control whether evaluation during training outputs are printed to console.
- Added **all-contributors** to README to recognize contributors.

### Changed

- Evaluation during training no longer displays progress bars.
- Evaluation during training no longer prints results to console by default.
- Moved model/results saving logic to `_save_model` for readability and maintainability.
- Updated README.

## [0.18.12] - 2020-01-25

### Fixed

- Added missing extra SEP token in RoBERTa, CamemBERT, and XLMRoBERTA in sentence pair tasks.

## [0.18.11] - 2020-01-21

### Added

- Added `no_cache` option to `global_args` which disables caching (saving and loading) of features to/from disk.

## [0.18.10] - 2020-01-20

### Added

- Added Makefile with tests dependency installation, test code, formatter and types.
- Added setup.cfg file with Make configuration
- Added some tests for the functionality

### Changed

- Files linted using flake8
- Files formatted using black
- Test tested with pytest
- Unused variables deleted

## [0.18.9] - 2020-01-20

### Fixed

- Fixed bug with importing certain pre-trained models in `MultiLabelClassificationModel` .

## [0.18.8] - 2020-01-20

### Added

- Added `**kwargs` to the init methods of `ClassificationModel` , `MultiLabelClassificationModel` , `QuestionAnsweringModel` , and `NERModel` . These will be passed to the `from_pretrained()` method of the underlying model class.

## [0.18.6] - 2020-01-18

### Changed

- Reverted change made in 0.18.4 (Model checkpoint is no longer saved at the end of the last epoch as this is the same model saved in `ouput_dir` at the end of training).

Model checkpoint is now saved for all epochs again.

## [0.18.5] - 2020-01-18

### Fixed

- Fixed bug when using `sliding_window` .

## [0.18.4] - 2020-01-17

### Fixed

- Typo in `classification_utils.py` .

### Changed

- Model checkpoint is no longer saved at the end of the last epoch as this is the same model saved in `ouput_dir` at the end of training.

## [0.18.3] - 2020-01-15

### Fixed

- Potential bugfix for CamemBERT models which were giving identical outputs to all inputs.

## [0.18.2] - 2020-01-15

### Added

- Added option to turn off model saving at the end of every epoch with `save_model_every_epoch` .

### Fixed

- Fixed bug with missing `tensorboard_folder` key in certain situations.

### Changed

- Moved `args` items common to all classes to one place ( `config/global_args.py` ) for maintainability. Does not make any usage changes.

## [0.18.1] - 2020-01-15

### Fixed

- Fixed bug with missing `regression` key when using MultiLabelClassification.

## [0.18.0] - 2020-01-15

### Added

- Sentence pair tasks are now supported.
- Regression tasks are now supported.
- `use_cached_eval_features` to `args` . Evaluation during training will now use cached features by default. Set to `False` if features should be reprocessed.

### Changed

- Checkpoints saved at the end of an epoch now follow the `checkpoint-{global_step}-epoch-{epoch_number} format.

## [0.17.1] - 2020-01-14

### Fixed

- Fixed `wandb_kwargs` key missing in `args` bug.

## [0.17.0] - 2020-01-14

### Added

- Added new model XLM-RoBERTa. Can now be used with `ClassificationModel` and `NERModel` .

## [0.16.6] - 2020-01-13

### Added

- Added evaluation scores from end-of-epoch evaluation to `training_progress_scores.csv` .

### Fixed

- Typos in `README.md` .

## [0.16.5] - 2020-01-09

### Fixed

- Reverted missed logging commands to print statements.

## [0.16.4] - 2020-01-09

### Changed

- Removed logging import.

## [0.16.3] - 2020-01-09

### Fixed

- Reverted to using print instead of logging as logging seems to be causing issues.

## [0.16.2] - 2020-01-08

### Changed

- Changed print statements to logging.

## [0.16.1] - 2020-01-07

### Added

- Added `wandb_kwargs` to `args` which can be used to specify keyword arguments to `wandb.init()` method.

## [0.16.0] - 2020-01-07

### Added

- Added support for training visualization using the W&B framework.
- Added `save_eval_checkpoints` attribute to `args` which controls whether or not a model checkpoint will be saved with every evaluation.

## [0.15.7] - 2020-01-05

### Added

- Added `**kwargs` for different accuracy measures during multilabel training.

## [0.15.6] - 2020-01-05

### Added

- Added `train_loss` to `training_progress_scores.csv` (which contains the evaluation results of all checkpoints) in the output directory.

## [0.15.5] - 2020-01-05

### Added

- Using `evaluate_during_training` now generates `training_progress_scores.csv` (which contains the evaluation results of all checkpoints) in the output directory.

## [0.15.4] - 2019-12-31

### Fixed

- Fixed bug in `QuestonAnsweringModel` when using `evaluate_during_training` .

## [0.15.3] - 2019-12-31

### Fixed

- Fixed bug in MultiLabelClassificationModel due to `tensorboard_dir` being missing in parameter dictionary.

### Changed

- Renamed `tensorboard_folder` to `tensorboard_dir` for consistency.

## [0.19.8] - 2020-02-14

### Fixed

- Fixed missing variable `wandb_available` in Multilabel Classification.

### Added

- Added `tensorboard_folder` to parameter dictionary which can be used to specify the directory in which the tensorboard files will be stored.

## [0.15.1] - 2019-12-27

### Added

- Added `**kwargs` to support different accuracy measures at training time.

## [0.15.0] - 2019-12-24

### Added

- Added `evaluate_during_training_steps` parameter that specifies when evaluation should be performed during training.

### Changed

- A model checkpoint will be created for each evaluation during training and the evaluation results will be saved along with the model.

## [0.14.0] - 2019-12-24

### Added

- Added option to specify a GPU to be used when multiple GPUs are available. E.g.: `cuda_device=1`
- Added `do_lower_case` argument for uncased models.

### Fixed

- Fixed possible bug with output directory not being created before evaluation is run when using `evaluate_during_training` .

## [0.13.4] - 2019-12-21

### Fixed

- Fixed bug with when using `eval_during_training` with QuestionAnswering model.

## [0.13.3] - 2019-12-21

### Fixed

- Fixed bug with loading Multilabel classification models.
- Fixed formatting in README.md.

## [0.13.2] - 2019-12-20

### Fixed

- Fixed formatting in README.md.

## [0.13.1] - 2019-12-20

### Fixed

- Bug in Multilabel Classification due to missing entries in default args dict.

## [0.13.0] - 2019-12-19

### Added

- Sliding window feature for Binary and Multiclass Classification tasks.

## [0.12.0] - 2019-12-19

### Added

- Minimal examples have been added to the `examples` directory as Python scripts.

### Changed

- Readme updated to include the addition of examples.

## [0.11.2] - 2019-12-18

### Fixed

- Evaluation during training fixed for multilabel classification.

## [0.11.1] - 2019-12-18

### Fixed

- Broken multiprocessing support for NER tasks fixed.

## [0.11.0] - 2019-12-15

### Added

- CamemBERT can now be used with NERModel.

### Changed

- Readme changed to include CamemBERT for NER.

## [0.10.8] - 2019-12-15

### Added

- DistilBERT can now be used with NERModel.

### Changed

- Readme changed to include DistilBERT for NER.

## [0.10.7] - 2019-12-15

### Added

- This CHANGELOG file to hopefully serve as an evolving example of a standardized open source project CHANGELOG.

[0.46.5]: https://github.com/ThilinaRajapakse/simpletransformers/compare/2cc77f7...HEAD

[0.46.3]: https://github.com/ThilinaRajapakse/simpletransformers/compare/7f37cb7...2cc77f7

[0.46.2]: https://github.com/ThilinaRajapakse/simpletransformers/compare/b64637c...7f37cb7

[0.46.1]: https://github.com/ThilinaRajapakse/simpletransformers/compare/121cba4...b64637c

[0.46.0]: https://github.com/ThilinaRajapakse/simpletransformers/compare/120d1e6...121cba4

[0.45.5]: https://github.com/ThilinaRajapakse/simpletransformers/compare/0ac6b69...120d1e6

[0.45.4]: https://github.com/ThilinaRajapakse/simpletransformers/compare/ac0f1a0...0ac6b69

[0.45.2]: https://github.com/ThilinaRajapakse/simpletransformers/compare/3e98361...ac0f1a0

[0.45.0]: https://github.com/ThilinaRajapakse/simpletransformers/compare/fad190f...3e98361

[0.44.0]: https://github.com/ThilinaRajapakse/simpletransformers/compare/6a9beca...fad190f

[0.43.6]: https://github.com/ThilinaRajapakse/simpletransformers/compare/2ee0c0b...6a9beca

[0.43.0]: https://github.com/ThilinaRajapakse/simpletransformers/compare/e1eb826...2ee0c0b

[0.42.0]: https://github.com/ThilinaRajapakse/simpletransformers/compare/a8bb887...e1eb826

[0.41.2]: https://github.com/ThilinaRajapakse/simpletransformers/compare/eeb69fa...a8bb887

[0.41.0]: https://github.com/ThilinaRajapakse/simpletransformers/compare/b4e1886...eeb69fa

[0.40.2]: https://github.com/ThilinaRajapakse/simpletransformers/compare/f4ef3d3...b4e1886

[0.40.1]: https://github.com/ThilinaRajapakse/simpletransformers/compare/99ede24...f4ef3d3

[0.40.0]: https://github.com/ThilinaRajapakse/simpletransformers/compare/cf66100...99ede24

[0.34.4]: https://github.com/ThilinaRajapakse/simpletransformers/compare/3e112de...cf66100

[0.34.1]: https://github.com/ThilinaRajapakse/simpletransformers/compare/19ecd79...3e112de

[0.34.0]: https://github.com/ThilinaRajapakse/simpletransformers/compare/4789a1d...19ecd79

[0.33.2]: https://github.com/ThilinaRajapakse/simpletransformers/compare/bb83151...4789a1d

[0.33.1]: https://github.com/ThilinaRajapakse/simpletransformers/compare/f40331b...bb83151

[0.33.0]: https://github.com/ThilinaRajapakse/simpletransformers/compare/e96aacd...f40331b

[0.32.3]: https://github.com/ThilinaRajapakse/simpletransformers/compare/f5cee79...e96aacd

[0.32.1]: https://github.com/ThilinaRajapakse/simpletransformers/compare/d009aa1...f5cee79

[0.32.0]: https://github.com/ThilinaRajapakse/simpletransformers/compare/b196267...d009aa1

[0.31.0]: https://github.com/ThilinaRajapakse/simpletransformers/compare/d38e086...b196267

[0.30.0]: https://github.com/ThilinaRajapakse/simpletransformers/compare/9699a0c...d38e086

[0.29.0]: https://github.com/ThilinaRajapakse/simpletransformers/compare/858d2b9...9699a0c

[0.28.10]: https://github.com/ThilinaRajapakse/simpletransformers/compare/a1a6473...858d2b9

[0.28.9]: https://github.com/ThilinaRajapakse/simpletransformers/compare/08a3b4c...a1a6473

[0.28.8]: https://github.com/ThilinaRajapakse/simpletransformers/compare/4e66cb8...08a3b4c

[0.28.7]: https://github.com/ThilinaRajapakse/simpletransformers/compare/9077ebb...4e66cb8

[0.28.6]: https://github.com/ThilinaRajapakse/simpletransformers/compare/68d62b1...9077ebb

[0.28.5]: https://github.com/ThilinaRajapakse/simpletransformers/compare/91866e8...68d62b1

[0.28.4]: https://github.com/ThilinaRajapakse/simpletransformers/compare/ac097e4...91866e8

[0.28.3]: https://github.com/ThilinaRajapakse/simpletransformers/compare/ca87582...ac097e4

[0.28.2]: https://github.com/ThilinaRajapakse/simpletransformers/compare/1695fc4...ca87582

[0.28.1]: https://github.com/ThilinaRajapakse/simpletransformers/compare/4d9665d...1695fc4

[0.28.0]: https://github.com/ThilinaRajapakse/simpletransformers/compare/402bd8e...4d9665d

[0.27.3]: https://github.com/ThilinaRajapakse/simpletransformers/compare/bc94b34...402bd8e

[0.27.2]: https://github.com/ThilinaRajapakse/simpletransformers/compare/d665494...bc94b34

[0.27.1]: https://github.com/ThilinaRajapakse/simpletransformers/compare/32d5a1a...d665494

[0.27.0]: https://github.com/ThilinaRajapakse/simpletransformers/compare/ab1e600...32d5a1a

[0.26.1]: https://github.com/ThilinaRajapakse/simpletransformers/compare/3d4f616...ab1e600

[0.26.0]: https://github.com/ThilinaRajapakse/simpletransformers/compare/aa8e6a6...3d4f616

[0.25.0]: https://github.com/ThilinaRajapakse/simpletransformers/compare/445d386...aa8e6a6

[0.24.9]: https://github.com/ThilinaRajapakse/simpletransformers/compare/52fea69...445d386

[0.24.8]: https://github.com/ThilinaRajapakse/simpletransformers/compare/e9b1f41...52fea69

[0.24.7]: https://github.com/ThilinaRajapakse/simpletransformers/compare/853ca94...e9b1f41

[0.24.6]: https://github.com/ThilinaRajapakse/simpletransformers/compare/777f78d...853ca94

[0.24.5]: https://github.com/ThilinaRajapakse/simpletransformers/compare/8f1daac...777f78d

[0.24.3]: https://github.com/ThilinaRajapakse/simpletransformers/compare/ce4b925...8f1daac

[0.24.2]: https://github.com/ThilinaRajapakse/simpletransformers/compare/91b7ae1...ce4b925

[0.24.1]: https://github.com/ThilinaRajapakse/simpletransformers/compare/ae6b6ea...91b7ae1

[0.24.0]: https://github.com/ThilinaRajapakse/simpletransformers/compare/17b1c23...ae6b6ea

[0.23.3]: https://github.com/ThilinaRajapakse/simpletransformers/compare/3069694...17b1c23

[0.23.2]: https://github.com/ThilinaRajapakse/simpletransformers/compare/96bc291...3069694

[0.23.1]: https://github.com/ThilinaRajapakse/simpletransformers/compare/7529ee1...96bc291

[0.23.0]: https://github.com/ThilinaRajapakse/simpletransformers/compare/b5cf82c...7529ee1

[0.22.0]: https://github.com/ThilinaRajapakse/simpletransformers/compare/51fc7a3...b5cf82c

[0.21.5]: https://github.com/ThilinaRajapakse/simpletransformers/compare/27ff44e...51fc7a3

[0.21.4]: https://github.com/ThilinaRajapakse/simpletransformers/compare/e9905a4...27ff44e

[0.21.3]: https://github.com/ThilinaRajapakse/simpletransformers/compare/7a9dd6f...e9905a4

[0.21.2]: https://github.com/ThilinaRajapakse/simpletransformers/compare/d114c50...7a9dd6f

[0.21.1]: https://github.com/ThilinaRajapakse/simpletransformers/compare/721c55c...d114c50

[0.21.0]: https://github.com/ThilinaRajapakse/simpletransformers/compare/f484717...721c55c

[0.20.3]: https://github.com/ThilinaRajapakse/simpletransformers/compare/daf5ccd...f484717

[0.20.2]: https://github.com/ThilinaRajapakse/simpletransformers/compare/538b8fa...daf5ccd

[0.20.1]: https://github.com/ThilinaRajapakse/simpletransformers/compare/c466ca6...538b8fa

[0.20.0]: https://github.com/ThilinaRajapakse/simpletransformers/compare/61952aa...c466ca6

[0.19.9]: https://github.com/ThilinaRajapakse/simpletransformers/compare/b5ab978...61952aa

[0.19.8]: https://github.com/ThilinaRajapakse/simpletransformers/compare/b5ab978...61952aa

[0.19.8]: https://github.com/ThilinaRajapakse/simpletransformers/compare/d7a5abd...b5ab978

[0.19.7]: https://github.com/ThilinaRajapakse/simpletransformers/compare/f814874...d7a5abd

[0.19.6]: https://github.com/ThilinaRajapakse/simpletransformers/compare/9170750...f814874

[0.19.5]: https://github.com/ThilinaRajapakse/simpletransformers/compare/337670a...9170750

[0.19.4]: https://github.com/ThilinaRajapakse/simpletransformers/compare/337670a...34261a8

[0.19.3]: https://github.com/ThilinaRajapakse/simpletransformers/compare/bb17711...337670a

[0.19.2]: https://github.com/ThilinaRajapakse/simpletransformers/compare/489d4f7...bb17711

[0.19.1]: https://github.com/ThilinaRajapakse/simpletransformers/compare/bb67a2b...489d4f7

[0.19.0]: https://github.com/ThilinaRajapakse/simpletransformers/compare/6c6f2e9...bb67a2b

[0.18.12]: https://github.com/ThilinaRajapakse/simpletransformers/compare/f8d0ad2...6c6f2e9

[0.18.11]: https://github.com/ThilinaRajapakse/simpletransformers/compare/65ef805...f8d0ad2

[0.18.10]: https://github.com/ThilinaRajapakse/simpletransformers/compare/ce5afd7...65ef805

[0.18.9]: https://github.com/ThilinaRajapakse/simpletransformers/compare/8ade0f4...ce5afd7

[0.18.8]: https://github.com/ThilinaRajapakse/simpletransformers/compare/44afa70...8ade0f4

[0.18.6]: https://github.com/ThilinaRajapakse/simpletransformers/compare/aa7f650...44afa70

[0.18.5]: https://github.com/ThilinaRajapakse/simpletransformers/compare/ebef6c4...aa7f650

[0.18.4]: https://github.com/ThilinaRajapakse/simpletransformers/compare/0aa88e4...ebef6c4

[0.18.3]: https://github.com/ThilinaRajapakse/simpletransformers/compare/52a488e...0aa88e4

[0.18.2]: https://github.com/ThilinaRajapakse/simpletransformers/compare/1fb47f1...52a488e

[0.18.1]: https://github.com/ThilinaRajapakse/simpletransformers/compare/9698fd3...1fb47f1

[0.18.0]: https://github.com/ThilinaRajapakse/simpletransformers/compare/9c9345f...9698fd3

[0.17.1]: https://github.com/ThilinaRajapakse/simpletransformers/compare/9a39cab...9c9345f

[0.17.0]: https://github.com/ThilinaRajapakse/simpletransformers/compare/0e5dd18...9a39cab

[0.16.6]: https://github.com/ThilinaRajapakse/simpletransformers/compare/c6c1792...0e5dd18

[0.16.5]: https://github.com/ThilinaRajapakse/simpletransformers/compare/e9504b5...c6c1792

[0.16.4]: https://github.com/ThilinaRajapakse/simpletransformers/compare/5d1eaa9...e9504b5

[0.16.3]: https://github.com/ThilinaRajapakse/simpletransformers/compare/f5a7699...5d1eaa9

[0.16.2]: https://github.com/ThilinaRajapakse/simpletransformers/compare/d589b75...f5a7699

[0.16.1]: https://github.com/ThilinaRajapakse/simpletransformers/compare/d8df83f...d589b75

[0.16.0]: https://github.com/ThilinaRajapakse/simpletransformers/compare/1684fff...d8df83f

[0.15.7]: https://github.com/ThilinaRajapakse/simpletransformers/compare/c2f620a...1684fff

[0.15.6]: https://github.com/ThilinaRajapakse/simpletransformers/compare/cd24331...c2f620a

[0.15.5]: https://github.com/ThilinaRajapakse/simpletransformers/compare/38cbea5...cd24331

[0.15.4]: https://github.com/ThilinaRajapakse/simpletransformers/compare/70e2a19...38cbea5

[0.15.3]: https://github.com/ThilinaRajapakse/simpletransformers/compare/a65dc73...70e2a19

[0.15.2]: https://github.com/ThilinaRajapakse/simpletransformers/compare/268ced8...a65dc73

[0.15.1]: https://github.com/ThilinaRajapakse/simpletransformers/compare/2c1e5e0...268ced8

[0.15.0]: https://github.com/ThilinaRajapakse/simpletransformers/compare/aa06528...2c1e5e0

[0.14.0]: https://github.com/ThilinaRajapakse/simpletransformers/compare/785ee04...aa06528

[0.13.4]: https://github.com/ThilinaRajapakse/simpletransformers/compare/b6e0573...785ee04

[0.13.3]: https://github.com/ThilinaRajapakse/simpletransformers/compare/b3283da...b6e0573

[0.13.2]: https://github.com/ThilinaRajapakse/simpletransformers/compare/897ef9f...b3283da

[0.13.1]: https://github.com/ThilinaRajapakse/simpletransformers/compare/1ee6093...897ef9f

[0.13.0]: https://github.com/ThilinaRajapakse/simpletransformers/compare/04886b5...1ee6093

[0.12.0]: https://github.com/ThilinaRajapakse/simpletransformers/compare/04c1c06...04886b5

[0.11.2]: https://github.com/ThilinaRajapakse/simpletransformers/compare/bbc9d22...04c1c06

[0.11.1]: https://github.com/ThilinaRajapakse/simpletransformers/compare/191e2f0...bbc9d22

[0.11.0]: https://github.com/ThilinaRajapakse/simpletransformers/compare/92d08ae...191e2f0

[0.10.8]: https://github.com/ThilinaRajapakse/simpletransformers/compare/68d359f...92d08ae

[0.10.7]: https://github.com/ThilinaRajapakse/simpletransformers/compare/0.10.6...68d359f<|MERGE_RESOLUTION|>--- conflicted
+++ resolved
@@ -4,13 +4,16 @@
 The format is based on [Keep a Changelog](https://keepachangelog.com/en/1.0.0/),
 and this project adheres to [Semantic Versioning](https://semver.org/spec/v2.0.0.html).
 
-<<<<<<< HEAD
-## UNRELEASED
-
-- Removed blank string answer in Question Answering predictions
-
-## [0.45.2] - 2020-07-19
-=======
+## [0.47.0] - 2020-08-09
+
+### Added
+
+- Added support for testing models through a Streamlit app. Use the command `simpl-viewer". Currently supports:
+  - Classification (including multilabel)
+  - NER (design inspired by [displaCy Named Entity Visualizer](https://explosion.ai/demos/displacy-ent))
+  - QA
+
+
 ## [0.46.5] - 2020-08-05
 
 ### Changed
@@ -49,7 +52,6 @@
 - Bug fixed in lazy loading classification tasks where `lazy_text_column=0` caused an error.
 
 ## [0.45.2] - 2020-07-25
->>>>>>> d405b4ab
 
 ### Added
 
