{
  "files": [
    "README.md"
  ],
  "imageSize": 100,
  "commit": false,
  "contributors": [
    {
      "login": "hawktang",
      "name": "hawktang",
      "avatar_url": "https://avatars0.githubusercontent.com/u/2004071?v=4",
      "profile": "https://github.com/hawktang",
      "contributions": [
        "code"
      ]
    },
    {
      "login": "mabu-dev",
      "name": "Mabu Manaileng",
      "avatar_url": "https://avatars0.githubusercontent.com/u/22409996?v=4",
      "profile": "http://datawizzards.io",
      "contributions": [
        "code"
      ]
    },
    {
      "login": "AliOsm",
      "name": "Ali Hamdi Ali Fadel",
      "avatar_url": "https://avatars3.githubusercontent.com/u/7662492?v=4",
      "profile": "https://www.facebook.com/aliosm97",
      "contributions": [
        "code"
      ]
    },
    {
      "login": "TovlyDeutsch",
      "name": "Tovly Deutsch",
      "avatar_url": "https://avatars0.githubusercontent.com/u/12242351?v=4",
      "profile": "http://tovly.co",
      "contributions": [
        "code"
      ]
    },
    {
      "login": "hlo-world",
      "name": "hlo-world",
      "avatar_url": "https://avatars0.githubusercontent.com/u/9633055?v=4",
      "profile": "https://github.com/hlo-world",
      "contributions": [
        "code"
      ]
    },
    {
      "login": "huntertl",
      "name": "huntertl",
      "avatar_url": "https://avatars1.githubusercontent.com/u/15113885?v=4",
      "profile": "https://github.com/huntertl",
      "contributions": [
        "code"
      ]
    },
    {
      "login": "kinoute",
      "name": "Yann Defretin",
      "avatar_url": "https://avatars2.githubusercontent.com/u/623763?v=4",
      "profile": "https://whattheshot.com",
      "contributions": [
        "code",
        "doc",
        "question",
        "ideas"
      ]
    },
    {
      "login": "mananeau",
      "name": "Manuel ",
      "avatar_url": "https://avatars0.githubusercontent.com/u/29440170?v=4",
      "profile": "https://github.com/mananeau",
      "contributions": [
        "doc",
        "code"
      ]
    },
    {
      "login": "GillesJ",
      "name": "Gilles Jacobs",
      "avatar_url": "https://avatars2.githubusercontent.com/u/9109832?v=4",
      "profile": "http://jacobsgill.es",
      "contributions": [
        "doc"
      ]
    },
    {
      "login": "shasha79",
      "name": "shasha79",
      "avatar_url": "https://avatars2.githubusercontent.com/u/5512649?v=4",
      "profile": "https://github.com/shasha79",
      "contributions": [
        "code"
      ]
    },
    {
      "login": "merc85garcia",
      "name": "Mercedes Garcia",
      "avatar_url": "https://avatars2.githubusercontent.com/u/14233427?v=4",
      "profile": "http://www-lium.univ-lemans.fr/~garcia",
      "contributions": [
        "code"
      ]
    },
    {
      "login": "hammad26",
      "name": "Hammad Hassan Tarar",
      "avatar_url": "https://avatars1.githubusercontent.com/u/12643784?v=4",
      "profile": "https://github.com/hammad26",
      "contributions": [
        "code",
        "doc"
      ]
    },
    {
      "login": "todd-cook",
      "name": "Todd Cook",
      "avatar_url": "https://avatars3.githubusercontent.com/u/665389?v=4",
      "profile": "https://github.com/todd-cook",
      "contributions": [
        "code"
      ]
    },
    {
      "login": "khellan",
      "name": "Knut O. Hellan",
      "avatar_url": "https://avatars2.githubusercontent.com/u/51441?v=4",
      "profile": "http://knuthellan.com/",
      "contributions": [
        "code",
        "doc"
      ]
    },
    {
      "login": "nagenshukla",
      "name": "nagenshukla",
      "avatar_url": "https://avatars0.githubusercontent.com/u/39196228?v=4",
      "profile": "https://github.com/nagenshukla",
      "contributions": [
        "code"
      ]
    },
    {
      "login": "flaviussn",
      "name": "flaviussn",
      "avatar_url": "https://avatars0.githubusercontent.com/u/20523032?v=4",
      "profile": "https://www.linkedin.com/in/flaviussn/",
      "contributions": [
        "code",
        "doc"
      ]
    },
    {
      "login": "marctorrellas",
      "name": "Marc Torrellas",
      "avatar_url": "https://avatars1.githubusercontent.com/u/22045779?v=4",
      "profile": "http://marctorrellas.github.com",
      "contributions": [
        "maintenance"
      ]
    },
    {
      "login": "adrienrenaud",
      "name": "Adrien Renaud",
      "avatar_url": "https://avatars3.githubusercontent.com/u/6208157?v=4",
      "profile": "https://github.com/adrienrenaud",
      "contributions": [
        "code"
      ]
    },
    {
      "login": "jacky18008",
      "name": "jacky18008",
      "avatar_url": "https://avatars0.githubusercontent.com/u/9031441?v=4",
      "profile": "https://github.com/jacky18008",
      "contributions": [
        "code"
      ]
    },
    {
      "login": "seo-95",
      "name": "Matteo Senese",
      "avatar_url": "https://avatars0.githubusercontent.com/u/38254541?v=4",
      "profile": "https://github.com/seo-95",
      "contributions": [
        "code"
      ]
    },
    {
      "login": "sarthakTUM",
      "name": "sarthakTUM",
      "avatar_url": "https://avatars2.githubusercontent.com/u/23062869?v=4",
      "profile": "https://github.com/sarthakTUM",
      "contributions": [
        "doc",
        "code"
      ]
    },
    {
<<<<<<< HEAD
      "login": "djstrong",
      "name": "djstrong",
      "avatar_url": "https://avatars1.githubusercontent.com/u/1849959?v=4",
      "profile": "https://github.com/djstrong",
      "contributions": [
        "code"
=======
      "login": "kozistr",
      "name": "Hyeongchan Kim",
      "avatar_url": "https://avatars2.githubusercontent.com/u/15344796?v=4",
      "profile": "http://kozistr.tech",
      "contributions": [
        "doc"
>>>>>>> 1241c34d
      ]
    }
  ],
  "contributorsPerLine": 7,
  "projectName": "simpletransformers",
  "projectOwner": "ThilinaRajapakse",
  "repoType": "github",
  "repoHost": "https://github.com",
  "skipCi": true
}<|MERGE_RESOLUTION|>--- conflicted
+++ resolved
@@ -203,21 +203,18 @@
       ]
     },
     {
-<<<<<<< HEAD
       "login": "djstrong",
       "name": "djstrong",
       "avatar_url": "https://avatars1.githubusercontent.com/u/1849959?v=4",
       "profile": "https://github.com/djstrong",
       "contributions": [
         "code"
-=======
       "login": "kozistr",
       "name": "Hyeongchan Kim",
       "avatar_url": "https://avatars2.githubusercontent.com/u/15344796?v=4",
       "profile": "http://kozistr.tech",
       "contributions": [
         "doc"
->>>>>>> 1241c34d
       ]
     }
   ],
